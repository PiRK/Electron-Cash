# -*- mode: python3 -*-

from PyInstaller.utils.hooks import collect_data_files, collect_submodules, collect_dynamic_libs
import sys, os

PACKAGE='Electron-Cash'
BUNDLE_IDENTIFIER='org.electroncash.' + PACKAGE # Used for info.plist
PYPKG='electroncash'
MAIN_SCRIPT='electron-cash'
ICONS_FILE='electron.icns'

for i, x in enumerate(sys.argv):
    if x == '--name':
        VERSION = sys.argv[i+1]
        break
else:
    raise BaseException('no version')

home = os.path.abspath(".") + "/"
block_cipher = None

# see https://github.com/pyinstaller/pyinstaller/issues/2005
hiddenimports = []
hiddenimports += collect_submodules('trezorlib')
hiddenimports += collect_submodules('btchip')
hiddenimports += collect_submodules('keepkeylib')
hiddenimports += collect_submodules('satochip')    # Satochip
hiddenimports += collect_submodules('smartcard')   # Satochip

datas = [
    (home+'lib/currencies.json', PYPKG),
    (home+'lib/servers.json', PYPKG),
    (home+'lib/servers_testnet.json', PYPKG),
    (home+'lib/wordlist/english.txt', PYPKG + '/wordlist'),
    (home+'lib/locale', PYPKG + '/locale'),
    (home+'plugins', PYPKG + '_plugins'),
]
datas += collect_data_files('trezorlib')
datas += collect_data_files('btchip')
datas += collect_data_files('keepkeylib')
datas += collect_data_files('mnemonic')  # wordlists used by keepkeylib from lib mnemonic


# Add libusb so Trezor will work
binaries = [(home + "contrib/osx/libusb-1.0.dylib", ".")]
# LibSecp for fast ECDSA and Schnorr
binaries += [(home + "contrib/osx/libsecp256k1.0.dylib", ".")]
# LibZBar for QR code scanning
binaries += [(home + "contrib/osx/libzbar.0.dylib", ".")]
# Add Tor binary
binaries += [(home + "lib/tor/bin/tor", ".")]

# Workaround for "Retro Look":
binaries += [b for b in collect_dynamic_libs('PyQt5') if 'macstyle' in b[0]]

# We don't put these files in to actually include them in the script but to make the Analysis method scan them for imports
a = Analysis([home+MAIN_SCRIPT,
              home+'gui/qt/main_window.py',
              home+'gui/qt/qrreader/camera_dialog.py',
              home+'gui/text.py',
              home+'lib/util.py',
              home+'lib/wallet.py',
              home+'lib/simple_config.py',
              home+'lib/bitcoin.py',
              home+'lib/dnssec.py',
              home+'lib/commands.py',
              home+'lib/tor/controller.py',
              home+'plugins/cosigner_pool/qt.py',
              home+'plugins/email_requests/qt.py',
              home+'plugins/trezor/clientbase.py',
              home+'plugins/trezor/trezor.py',
              home+'plugins/trezor/qt.py',
              home+'plugins/keepkey/qt.py',
              home+'plugins/ledger/qt.py',
              home+'plugins/satochip/qt.py',  # Satochip
<<<<<<< HEAD
=======
              home+'plugins/fusion/fusion.py', # CashFusion
              home+'plugins/fusion/qt.py', # CashFusion
>>>>>>> 7fe2b8f6
              ],
             binaries=binaries,
             datas=datas,
             hiddenimports=hiddenimports,
             hookspath=[])

# http://stackoverflow.com/questions/19055089/pyinstaller-onefile-warning-pyconfig-h-when-importing-scipy-or-scipy-signal
for d in a.datas:
    if 'pyconfig' in d[0]:
        a.datas.remove(d)
        break
# Remove QtWeb and other stuff that we know we never use.
# This is a hack of sorts that works to keep the binary file size reasonable.
bins2remove=('qtweb', 'qt3d', 'qtgame', 'qtdesigner', 'qtquick', 'qtlocation',
             'qttest', 'qtxml', 'qtqml', 'qtsql', 'qtserialport', 'qtsensors',
             'qtpositioning', 'qtnfc', 'qthelp', 'qtbluetooth',
             'pyqt5/qt/qml', 'pyqt5/qt/plugins/position',
             'pyqt5/qt/plugins/audio',
             'pyqt5/qt/plugins/sqldrivers', )
files2remove=('libqsqlmysql.dylib', 'libdeclarative_multimedia.dylib',
              'libqtquickscene2dplugin.dylib', 'libqtquickscene3dplugin.dylib',
              'libqtquickcontrols2imaginestyleplugin.dylib', 'libqwebgl.dylib',
              'libqtquickextrasflatplugin.dylib', 'ibqtcanvas3d.dylib',
              'libqtquickcontrolsplugin.dylib', 'libqtquicktemplates2plugin.dylib',
              'libqtlabsplatformplugin.dylib', 'libdeclarative_sensors.dylib',
              'libdeclarative_location.dylib', )
print("Removing", *(bins2remove + files2remove))
for x in a.binaries.copy():
    item = x[0].lower()
    fn = x[1].lower()
    if os.path.basename(fn) in files2remove:
        a.binaries.remove(x)
        print('----> Removed:', x)
        continue
    for r in bins2remove:
        pyqt5_r = 'pyqt5.' + r
        if item.startswith(r) or item.startswith(pyqt5_r):
            a.binaries.remove(x)
            print('----> Removed:', x)
            break # break from inner loop
#

pyz = PYZ(a.pure, a.zipped_data, cipher=block_cipher)

exe = EXE(
    pyz,
    a.scripts,
    exclude_binaries=True,
    name=PACKAGE,
    debug=False,
    strip=False,
    upx=False,
    icon=home+ICONS_FILE,
    console=False
)

app = BUNDLE(
    exe,
    a.binaries,
    a.zipfiles,
    a.datas,
    version = VERSION,
    name=PACKAGE + '.app',
    icon=home+ICONS_FILE,
    bundle_identifier=BUNDLE_IDENTIFIER,
    info_plist = {
        'NSHighResolutionCapable':'True',
        'NSSupportsAutomaticGraphicsSwitching':'True'
    }
)<|MERGE_RESOLUTION|>--- conflicted
+++ resolved
@@ -73,11 +73,8 @@
               home+'plugins/keepkey/qt.py',
               home+'plugins/ledger/qt.py',
               home+'plugins/satochip/qt.py',  # Satochip
-<<<<<<< HEAD
-=======
               home+'plugins/fusion/fusion.py', # CashFusion
               home+'plugins/fusion/qt.py', # CashFusion
->>>>>>> 7fe2b8f6
               ],
              binaries=binaries,
              datas=datas,
