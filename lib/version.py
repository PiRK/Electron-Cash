--- conflicted
+++ resolved
@@ -1,10 +1,5 @@
-<<<<<<< HEAD
 PACKAGE_VERSION = '3.4.2'     # version of the client package
-PROTOCOL_VERSION = '1.2'     # protocol version requested
-=======
-PACKAGE_VERSION = '3.3.2'     # version of the client package
 PROTOCOL_VERSION = '1.4'     # protocol version requested
->>>>>>> d7583a1c
 
 # The hash of the mnemonic seed must begin with this
 SEED_PREFIX      = '01'      # Standard wallet
